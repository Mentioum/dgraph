--- conflicted
+++ resolved
@@ -630,14 +630,6 @@
 			userId = userData[0]
 			groupIds = userData[1:]
 
-<<<<<<< HEAD
-			if x.IsGuardian(groupIds) {
-				// Members of guardian group are allowed to mutate anything
-				// except the permission of the acl predicates
-				if isAclPredMutation(gmu.Set) {
-					return errors.Errorf("the permission of ACL predicates can not be changed")
-				} else if isAclPredMutation(gmu.Del) {
-=======
 			if userId == x.GrootId {
 				// groot is allowed to mutate anything except the permission of the acl predicates
 				switch {
@@ -645,7 +637,6 @@
 					return errors.Errorf("the permission of ACL predicates can not be changed")
 				case isAclPredMutation(gmu.Del):
 					// even groot can't delete ACL predicates
->>>>>>> 9423d205
 					return errors.Errorf("ACL predicates can't be deleted")
 				}
 				return nil
