--- conflicted
+++ resolved
@@ -165,61 +165,34 @@
 			"revisionTime": "2016-09-07T16:21:46Z"
 		},
 		{
-<<<<<<< HEAD
-			"checksumSHA1": "J77YHpllicD5wrehzcsSmQU63QM=",
-			"path": "github.com/dgraph-io/badger",
-			"revision": "27f2db27c15c11ad100c898792e49e3ef4f3f241",
-			"revisionTime": "2017-08-14T12:34:11Z"
-=======
 			"checksumSHA1": "29slN5NTh9oH+D8arfNLl4zyBiA=",
 			"path": "github.com/dgraph-io/badger",
 			"revision": "ad23a425b3c87b8223780cb882bed568ca14b9f0",
 			"revisionTime": "2017-08-15T01:13:50Z"
->>>>>>> 7ce810b9
 		},
 		{
 			"checksumSHA1": "FB7rDZgiLfpIGi9RqWbgxjZ0Vjg=",
 			"path": "github.com/dgraph-io/badger/protos",
-<<<<<<< HEAD
-			"revision": "27f2db27c15c11ad100c898792e49e3ef4f3f241",
-			"revisionTime": "2017-08-14T12:34:11Z"
-=======
 			"revision": "ad23a425b3c87b8223780cb882bed568ca14b9f0",
 			"revisionTime": "2017-08-15T01:13:50Z"
->>>>>>> 7ce810b9
 		},
 		{
 			"checksumSHA1": "DqFosafuhUYdRhCpNRAe57ph4ms=",
 			"path": "github.com/dgraph-io/badger/skl",
-<<<<<<< HEAD
-			"revision": "27f2db27c15c11ad100c898792e49e3ef4f3f241",
-			"revisionTime": "2017-08-14T12:34:11Z"
-=======
 			"revision": "ad23a425b3c87b8223780cb882bed568ca14b9f0",
 			"revisionTime": "2017-08-15T01:13:50Z"
->>>>>>> 7ce810b9
 		},
 		{
 			"checksumSHA1": "eQhOsB1q3Le/PbKaP0mupNkGdN0=",
 			"path": "github.com/dgraph-io/badger/table",
-<<<<<<< HEAD
-			"revision": "27f2db27c15c11ad100c898792e49e3ef4f3f241",
-			"revisionTime": "2017-08-14T12:34:11Z"
-=======
 			"revision": "ad23a425b3c87b8223780cb882bed568ca14b9f0",
 			"revisionTime": "2017-08-15T01:13:50Z"
->>>>>>> 7ce810b9
 		},
 		{
 			"checksumSHA1": "Mrpn82hjQ5gbtBfo4FbKu1NRU7Y=",
 			"path": "github.com/dgraph-io/badger/y",
-<<<<<<< HEAD
-			"revision": "27f2db27c15c11ad100c898792e49e3ef4f3f241",
-			"revisionTime": "2017-08-14T12:34:11Z"
-=======
 			"revision": "ad23a425b3c87b8223780cb882bed568ca14b9f0",
 			"revisionTime": "2017-08-15T01:13:50Z"
->>>>>>> 7ce810b9
 		},
 		{
 			"checksumSHA1": "a29TtOU87eZA0S6wL+rAkpqUEzc=",
