--- conflicted
+++ resolved
@@ -425,28 +425,9 @@
 			}
 			out.ValueMatrix = append(out.ValueMatrix, &vl)
 
-<<<<<<< HEAD
-			if q.FacetsFilter != nil { // else part means isValueEdge
-				// This is Value edge and we are asked to do facet filtering. Not supported.
-				return errors.Errorf("Facet filtering is not supported on values.")
-			}
-
-			// add facets to result.
-			if q.FacetParam != nil {
-				fs, err := pl.Facets(args.q.ReadTs, q.FacetParam, q.Langs, listType)
-				if err != nil {
-					fs = []*api.Facet{}
-				}
-				out.FacetMatrix = append(out.FacetMatrix,
-					&pb.FacetsList{FacetsList: []*pb.Facets{{Facets: fs}}})
-			} else {
-				out.FacetMatrix = append(out.FacetMatrix, &pb.FacetsList{})
-			}
-=======
 			// Add facets to result.
 			out.FacetMatrix = append(out.FacetMatrix,
 				&pb.FacetsList{FacetsList: []*pb.Facets{{Facets: fcs}}})
->>>>>>> adbf1f7a
 
 			switch {
 			case q.DoCount:
@@ -537,7 +518,7 @@
 
 		// Retrieve facets.
 		if q.FacetParam != nil {
-			fcs, err = pl.Facets(args.q.ReadTs, q.FacetParam, q.Langs)
+			fcs, err = pl.Facets(args.q.ReadTs, q.FacetParam, q.Langs, listType)
 		}
 		if err != nil {
 			return nil, nil, err
