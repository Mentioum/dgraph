/*
 * Copyright 2016-2018 Dgraph Labs, Inc. and Contributors
 *
 * Licensed under the Apache License, Version 2.0 (the "License");
 * you may not use this file except in compliance with the License.
 * You may obtain a copy of the License at
 *
 *     http://www.apache.org/licenses/LICENSE-2.0
 *
 * Unless required by applicable law or agreed to in writing, software
 * distributed under the License is distributed on an "AS IS" BASIS,
 * WITHOUT WARRANTIES OR CONDITIONS OF ANY KIND, either express or implied.
 * See the License for the specific language governing permissions and
 * limitations under the License.
 */

package worker

import (
	"fmt"
	"io"
	"sort"
	"sync"
	"sync/atomic"
	"time"

	"golang.org/x/net/context"

	"github.com/dgraph-io/badger/v2"
	"github.com/dgraph-io/badger/v2/y"
	"github.com/dgraph-io/dgo/v2/protos/api"
	"github.com/dgraph-io/dgraph/conn"
	"github.com/dgraph-io/dgraph/ee/enc"
	"github.com/dgraph-io/dgraph/protos/pb"
	"github.com/dgraph-io/dgraph/raftwal"
	"github.com/dgraph-io/dgraph/schema"
	"github.com/dgraph-io/dgraph/x"
	"github.com/golang/glog"
	"github.com/golang/protobuf/proto"
	"github.com/pkg/errors"
)

type groupi struct {
	x.SafeMutex
	// TODO: Is this context being used?
	ctx          context.Context
	cancel       context.CancelFunc
	state        *pb.MembershipState
	Node         *node
	gid          uint32
	tablets      map[string]*pb.Tablet
	triggerCh    chan struct{} // Used to trigger membership sync
	blockDeletes *sync.Mutex   // Ensure that deletion won't happen when move is going on.
	closer       *y.Closer

	// Group checksum is used to determine if the tablets served by the groups have changed from
	// the membership information that the Alpha has. If so, Alpha cannot service a read.
	deltaChecksum      uint64 // Checksum received by OracleDelta.
	membershipChecksum uint64 // Checksum received by MembershipState.
}

var gr *groupi

func groups() *groupi {
	return gr
}

// StartRaftNodes will read the WAL dir, create the RAFT groups,
// and either start or restart RAFT nodes.
// This function triggers RAFT nodes to be created, and is the entrace to the RAFT
// world from main.go.
func StartRaftNodes(walStore *badger.DB, bindall bool) {
	gr = &groupi{
		blockDeletes: new(sync.Mutex),
		tablets:      make(map[string]*pb.Tablet),
	}
	gr.ctx, gr.cancel = context.WithCancel(context.Background())

	if len(x.WorkerConfig.MyAddr) == 0 {
		x.WorkerConfig.MyAddr = fmt.Sprintf("localhost:%d", workerPort())
	} else {
		// check if address is valid or not
		ok := x.ValidateAddress(x.WorkerConfig.MyAddr)
		x.AssertTruef(ok, "%s is not valid address", x.WorkerConfig.MyAddr)
		if !bindall {
			glog.Errorln("--my flag is provided without bindall, Did you forget to specify bindall?")
		}
	}

	x.AssertTruef(len(x.WorkerConfig.ZeroAddr) > 0, "Providing dgraphzero address is mandatory.")
	x.AssertTruef(x.WorkerConfig.ZeroAddr != x.WorkerConfig.MyAddr,
		"Dgraph Zero address and Dgraph address (IP:Port) can't be the same.")

	if x.WorkerConfig.RaftId == 0 {
		id, err := raftwal.RaftId(walStore)
		x.Check(err)
		x.WorkerConfig.RaftId = id

		// If the w directory already contains raft information, ignore the proposed
		// group ID stored inside the p directory.
		if id > 0 {
			x.WorkerConfig.ProposedGroupId = 0
		}
	}
	glog.Infof("Current Raft Id: %#x\n", x.WorkerConfig.RaftId)

	// Successfully connect with dgraphzero, before doing anything else.

	// Connect with Zero leader and figure out what group we should belong to.
	m := &pb.Member{Id: x.WorkerConfig.RaftId, GroupId: x.WorkerConfig.ProposedGroupId,
		Addr: x.WorkerConfig.MyAddr}
	if m.GroupId > 0 {
		m.ForceGroupId = true
	}
	var connState *pb.ConnectionState
	var err error
	for { // Keep on retrying. See: https://github.com/dgraph-io/dgraph/issues/2289
		pl := gr.connToZeroLeader()
		if pl == nil {
			continue
		}
		zc := pb.NewZeroClient(pl.Get())
		connState, err = zc.Connect(gr.ctx, m)
		if err == nil || x.ShouldCrash(err) {
			break
		}
	}
	x.CheckfNoTrace(err)
	if connState.GetMember() == nil || connState.GetState() == nil {
		x.Fatalf("Unable to join cluster via dgraphzero")
	}
	glog.Infof("Connected to group zero. Assigned group: %+v\n", connState.GetMember().GetGroupId())
	x.WorkerConfig.RaftId = connState.GetMember().GetId()
	glog.Infof("Raft Id after connection to Zero: %#x\n", x.WorkerConfig.RaftId)

	// This timestamp would be used for reading during snapshot after bulk load.
	// The stream is async, we need this information before we start or else replica might
	// not get any data.
	gr.applyState(connState.GetState())

	gid := gr.groupId()
	gr.triggerCh = make(chan struct{}, 1)

	// Initialize DiskStorage and pass it along.
	store := raftwal.Init(walStore, x.WorkerConfig.RaftId, gid)
	gr.Node = newNode(store, gid, x.WorkerConfig.RaftId, x.WorkerConfig.MyAddr)

	x.Checkf(schema.LoadFromDb(), "Error while initializing schema")
	raftServer.UpdateNode(gr.Node.Node)
	gr.Node.InitAndStartNode()
	x.UpdateHealthStatus(true)
	glog.Infof("Server is ready")

	gr.closer = y.NewCloser(3) // Match CLOSER:1 in this file.
	go gr.sendMembershipUpdates()
	go gr.receiveMembershipUpdates()
	go gr.processOracleDeltaStream()

	gr.informZeroAboutTablets()
	gr.proposeInitialSchema()
}

func (g *groupi) informZeroAboutTablets() {
	// Before we start this Alpha, let's pick up all the predicates we have in our postings
	// directory, and ask Zero if we are allowed to serve it. Do this irrespective of whether
	// this node is the leader or the follower, because this early on, we might not have
	// figured that out.
	ticker := time.NewTicker(time.Second)
	defer ticker.Stop()

	for range ticker.C {
		failed := false
		preds := schema.State().Predicates()
		for _, pred := range preds {
			if tablet, err := g.Tablet(pred); err != nil {
				failed = true
				glog.Errorf("Error while getting tablet for pred %q: %v", pred, err)
			} else if tablet == nil {
				failed = true
			}
		}
		if !failed {
			glog.V(1).Infof("Done informing Zero about the %d tablets I have", len(preds))
			return
		}
	}
}

func (g *groupi) proposeInitialSchema() {
	initialSchema := schema.InitialSchema()
	for _, s := range initialSchema {
		if gid, err := g.BelongsToReadOnly(s.Predicate); err != nil {
			glog.Errorf("Error getting tablet for predicate %s. Will force schema proposal.",
				s.Predicate)
			g.upsertSchema(s)
		} else if gid == 0 {
			g.upsertSchema(s)
		} else if curr, _ := schema.State().Get(s.Predicate); gid == g.groupId() &&
			!proto.Equal(s, &curr) {
			// If this tablet is served to the group, do not upsert the schema unless the
			// stored schema and the proposed one are different.
			g.upsertSchema(s)
		} else {
			// The schema for this predicate has already been proposed.
			glog.V(1).Infof("Skipping initial schema upsert for predicate %s", s.Predicate)
			continue
		}
	}
}

func (g *groupi) upsertSchema(sch *pb.SchemaUpdate) {
	// Propose schema mutation.
	var m pb.Mutations
	// schema for a reserved predicate is not changed once set.
	ctx, cancel := context.WithTimeout(context.Background(), 10*time.Second)
	ts, err := Timestamps(ctx, &pb.Num{Val: 1})
	cancel()
	if err != nil {
		glog.Errorf("error while requesting timestamp for schema %v: %v", sch, err)
		return
	}

	m.StartTs = ts.StartId
	m.Schema = append(m.Schema, sch)

	// This would propose the schema mutation and make sure some node serves this predicate
	// and has the schema defined above.
	for {
		_, err := MutateOverNetwork(gr.ctx, &m)
		if err == nil {
			break
		}
		glog.Errorf("Error while proposing initial schema: %v\n", err)
		time.Sleep(100 * time.Millisecond)
	}
}

// No locks are acquired while accessing this function.
// Don't acquire RW lock during this, otherwise we might deadlock.
func (g *groupi) groupId() uint32 {
	return atomic.LoadUint32(&g.gid)
}

// MaxLeaseId returns the maximum UID that has been leased.
func MaxLeaseId() uint64 {
	g := groups()
	g.RLock()
	defer g.RUnlock()
	if g.state == nil {
		return 0
	}
	return g.state.MaxLeaseId
}

// GetMembershipState returns the current membership state.
func GetMembershipState() *pb.MembershipState {
	g := groups()
	g.RLock()
	defer g.RUnlock()
	return proto.Clone(g.state).(*pb.MembershipState)
}

// UpdateMembershipState contacts zero for an update on membership state.
func UpdateMembershipState(ctx context.Context) error {
	g := groups()
	p := g.Leader(0)
	if p == nil {
		return errors.Errorf("Don't have the address of any dgraphzero server")
	}

	c := pb.NewZeroClient(p.Get())
	state, err := c.Connect(ctx, &pb.Member{ClusterInfoOnly: true})
	if err != nil {
		return err
	}
	g.applyState(state.GetState())
	return nil
}

func (g *groupi) applyState(state *pb.MembershipState) {
	x.AssertTrue(state != nil)
	g.Lock()
	defer g.Unlock()
	// We don't update state if we get any old state. Counter stores the raftindex of
	// last update. For leader changes at zero since we don't propose, state can get
	// updated at same counter value. So ignore only if counter is less.
	if g.state != nil && g.state.Counter > state.Counter {
		return
	}
	oldState := g.state
	g.state = state

	// Sometimes this can cause us to lose latest tablet info, but that shouldn't cause any issues.
	var foundSelf bool
	g.tablets = make(map[string]*pb.Tablet)
	for gid, group := range g.state.Groups {
		for _, member := range group.Members {
			if x.WorkerConfig.RaftId == member.Id {
				foundSelf = true
				atomic.StoreUint32(&g.gid, gid)
			}
			if x.WorkerConfig.MyAddr != member.Addr {
				conn.GetPools().Connect(member.Addr)
			}
		}
		for _, tablet := range group.Tablets {
			g.tablets[tablet.Predicate] = tablet
		}
		if gid == g.groupId() {
			glog.V(3).Infof("group %d checksum: %d", g.groupId(), group.Checksum)
			atomic.StoreUint64(&g.membershipChecksum, group.Checksum)
		}
	}
	for _, member := range g.state.Zeros {
		if x.WorkerConfig.MyAddr != member.Addr {
			conn.GetPools().Connect(member.Addr)
		}
	}
	if !foundSelf {
		// I'm not part of this cluster. I should crash myself.
		glog.Fatalf("Unable to find myself [id:%d group:%d] in membership state: %+v. Goodbye!",
			g.Node.Id, g.groupId(), state)
	}

	// While restarting we fill Node information after retrieving initial state.
	if g.Node != nil {
		// Lets have this block before the one that adds the new members, else we may end up
		// removing a freshly added node.

		for _, member := range g.state.GetRemoved() {
			if member.GetGroupId() == g.Node.gid && g.Node.AmLeader() {
				go func() {
					// Don't try to remove a member if it's already marked as removed in
					// the membership state and is not a current peer of the node.
					_, isPeer := g.Node.Peer(member.GetId())
					// isPeer should only be true if the rmeoved node is not the same as this node.
					isPeer = isPeer && member.GetId() != g.Node.RaftContext.Id

					for _, oldMember := range oldState.GetRemoved() {
						if oldMember.GetId() == member.GetId() && !isPeer {
							return
						}
					}

					if err := g.Node.ProposePeerRemoval(
						context.Background(), member.GetId()); err != nil {
						glog.Errorf("Error while proposing node removal: %+v", err)
					}
				}()
			}
		}
		conn.GetPools().RemoveInvalid(g.state)
	}
}

func (g *groupi) ServesGroup(gid uint32) bool {
	return g.groupId() == gid
}

func (g *groupi) ChecksumsMatch(ctx context.Context) error {
	if atomic.LoadUint64(&g.deltaChecksum) == atomic.LoadUint64(&g.membershipChecksum) {
		return nil
	}
	t := time.NewTicker(100 * time.Millisecond)
	defer t.Stop()
	for {
		select {
		case <-t.C:
			if atomic.LoadUint64(&g.deltaChecksum) == atomic.LoadUint64(&g.membershipChecksum) {
				return nil
			}
		case <-ctx.Done():
			return errors.Errorf("Group checksum mismatch for id: %d", g.groupId())
		}
	}
}

func (g *groupi) BelongsTo(key string) (uint32, error) {
	if tablet, err := g.Tablet(key); err != nil {
		return 0, err
	} else if tablet != nil {
		return tablet.GroupId, nil
	}
	return 0, nil
}

// BelongsToReadOnly acts like BelongsTo except it does not ask zero to serve
// the tablet for key if no group is currently serving it.
func (g *groupi) BelongsToReadOnly(key string) (uint32, error) {
	g.RLock()
	tablet := g.tablets[key]
	g.RUnlock()
	if tablet != nil {
		return tablet.GetGroupId(), nil
	}

	// We don't know about this tablet. Talk to dgraphzero to find out who is
	// serving this tablet.
	pl := g.connToZeroLeader()
	zc := pb.NewZeroClient(pl.Get())

	tablet = &pb.Tablet{
		Predicate: key,
		ReadOnly:  true,
	}
	out, err := zc.ShouldServe(context.Background(), tablet)
	if err != nil {
		glog.Errorf("Error while ShouldServe grpc call %v", err)
		return 0, err
	}
	if out.GetGroupId() == 0 {
		return 0, nil
	}

	g.Lock()
	defer g.Unlock()
	g.tablets[key] = out
	return out.GetGroupId(), nil
}

func (g *groupi) ServesTablet(key string) (bool, error) {
	if tablet, err := g.Tablet(key); err != nil {
		return false, err
	} else if tablet != nil && tablet.GroupId == groups().groupId() {
		return true, nil
	}
	return false, nil
}

// ServesTabletReadOnly acts like ServesTablet except it does not ask zero to
// serve the tablet for key if no group is currently serving it.
func (g *groupi) ServesTabletReadOnly(key string) (bool, error) {
	gid, err := g.BelongsToReadOnly(key)
	if err != nil {
		return false, err
	}
	return gid == groups().groupId(), nil
}

// Do not modify the returned Tablet
func (g *groupi) Tablet(key string) (*pb.Tablet, error) {
	emptyTablet := pb.Tablet{}

	// TODO: Remove all this later, create a membership state and apply it
	g.RLock()
	tablet, ok := g.tablets[key]
	g.RUnlock()
	if ok {
		return tablet, nil
	}

	// We don't know about this tablet.
	// Check with dgraphzero if we can serve it.
	pl := g.connToZeroLeader()
	zc := pb.NewZeroClient(pl.Get())

	tablet = &pb.Tablet{GroupId: g.groupId(), Predicate: key}
	out, err := zc.ShouldServe(context.Background(), tablet)
	if err != nil {
		glog.Errorf("Error while ShouldServe grpc call %v", err)
		return &emptyTablet, err
	}

	// Do not store tablets with group ID 0, as they are just dummy tablets for
	// predicates that do no exist.
	if out.GroupId > 0 {
		g.Lock()
		g.tablets[key] = out
		g.Unlock()
	}

	if out.GroupId == groups().groupId() {
		glog.Infof("Serving tablet for: %v\n", key)
	}
	return out, nil
}

func (g *groupi) HasMeInState() bool {
	g.RLock()
	defer g.RUnlock()
	if g.state == nil {
		return false
	}

	group, has := g.state.Groups[g.groupId()]
	if !has {
		return false
	}
	_, has = group.Members[g.Node.Id]
	return has
}

// Returns 0, 1, or 2 valid server addrs.
func (g *groupi) AnyTwoServers(gid uint32) []string {
	g.RLock()
	defer g.RUnlock()

	if g.state == nil {
		return []string{}
	}
	group, has := g.state.Groups[gid]
	if !has {
		return []string{}
	}
	var res []string
	for _, m := range group.Members {
		// map iteration gives us members in no particular order.
		res = append(res, m.Addr)
		if len(res) >= 2 {
			break
		}
	}
	return res
}

func (g *groupi) members(gid uint32) map[uint64]*pb.Member {
	g.RLock()
	defer g.RUnlock()

	if g.state == nil {
		return nil
	}
	if gid == 0 {
		return g.state.Zeros
	}
	group, has := g.state.Groups[gid]
	if !has {
		return nil
	}
	return group.Members
}

func (g *groupi) AnyServer(gid uint32) *conn.Pool {
	members := g.members(gid)
	for _, m := range members {
		pl, err := conn.GetPools().Get(m.Addr)
		if err == nil {
			return pl
		}
	}
	return nil
}

func (g *groupi) MyPeer() (uint64, bool) {
	members := g.members(g.groupId())
	for _, m := range members {
		if m.Id != g.Node.Id {
			return m.Id, true
		}
	}
	return 0, false
}

// Leader will try to return the leader of a given group, based on membership information.
// There is currently no guarantee that the returned server is the leader of the group.
func (g *groupi) Leader(gid uint32) *conn.Pool {
	members := g.members(gid)
	if members == nil {
		return nil
	}
	for _, m := range members {
		if m.Leader {
			if pl, err := conn.GetPools().Get(m.Addr); err == nil {
				return pl
			}
		}
	}
	return nil
}

func (g *groupi) KnownGroups() (gids []uint32) {
	g.RLock()
	defer g.RUnlock()
	if g.state == nil {
		return
	}
	for gid := range g.state.Groups {
		gids = append(gids, gid)
	}
	return
}

// KnownGroups returns the known groups using the global groupi instance.
func KnownGroups() []uint32 {
	return groups().KnownGroups()
}

func (g *groupi) triggerMembershipSync() {
	// It's ok if we miss the trigger, periodic membership sync runs every minute.
	select {
	case g.triggerCh <- struct{}{}:
	// It's ok to ignore it, since we would be sending update of a later state
	default:
	}
}

const connBaseDelay = 100 * time.Millisecond

func (g *groupi) connToZeroLeader() *conn.Pool {
	pl := g.Leader(0)
	if pl != nil {
		return pl
	}
	glog.V(1).Infof("No healthy Zero leader found. Trying to find a Zero leader...")

	getLeaderConn := func(zc pb.ZeroClient) *conn.Pool {
		ctx, cancel := context.WithTimeout(g.ctx, 10*time.Second)
		defer cancel()

		connState, err := zc.Connect(ctx, &pb.Member{ClusterInfoOnly: true})
		if err != nil || connState == nil {
			glog.V(1).Infof("While retrieving Zero leader info. Error: %v. Retrying...", err)
			return nil
		}
		for _, mz := range connState.State.GetZeros() {
			if mz.Leader {
				return conn.GetPools().Connect(mz.GetAddr())
			}
		}
		return nil
	}

	// No leader found. Let's get the latest membership state from Zero.
	delay := connBaseDelay
	maxHalfDelay := time.Second
	for { // Keep on retrying. See: https://github.com/dgraph-io/dgraph/issues/2289
		time.Sleep(delay)
		if delay <= maxHalfDelay {
			delay *= 2
		}
		pl := g.AnyServer(0)
		if pl == nil {
			pl = conn.GetPools().Connect(x.WorkerConfig.ZeroAddr)
		}
		if pl == nil {
			glog.V(1).Infof("No healthy Zero server found. Retrying...")
			continue
		}
		zc := pb.NewZeroClient(pl.Get())
		if pl := getLeaderConn(zc); pl != nil {
			glog.V(1).Infof("Found connection to leader: %s", pl.Addr)
			return pl
		}
		glog.V(1).Infof("Unable to connect to a healthy Zero leader. Retrying...")
	}
}

func (g *groupi) doSendMembership(tablets map[string]*pb.Tablet) error {
	leader := g.Node.AmLeader()
	member := &pb.Member{
		Id:         x.WorkerConfig.RaftId,
		GroupId:    g.groupId(),
		Addr:       x.WorkerConfig.MyAddr,
		Leader:     leader,
		LastUpdate: uint64(time.Now().Unix()),
	}
	group := &pb.Group{
		Members: make(map[uint64]*pb.Member),
	}
	group.Members[member.Id] = member
	if leader {
		// Do not send tablet information, if I'm not the leader.
		group.Tablets = tablets
		if snap, err := g.Node.Snapshot(); err == nil {
			group.SnapshotTs = snap.ReadTs
		}
	}

	pl := g.connToZeroLeader()
	if pl == nil {
		return errNoConnection
	}
	c := pb.NewZeroClient(pl.Get())
	ctx, cancel := context.WithTimeout(g.ctx, 10*time.Second)
	defer cancel()
	reply, err := c.UpdateMembership(ctx, group)
	if err != nil {
		return err
	}
	if string(reply.GetData()) == "OK" {
		return nil
	}
	return errors.Errorf(string(reply.GetData()))
}

// sendMembershipUpdates sends the membership update to Zero leader. If this Alpha is the leader, it
// would also calculate the tablet sizes and send them to Zero.
func (g *groupi) sendMembershipUpdates() {
	defer g.closer.Done() // CLOSER:1

	ticker := time.NewTicker(time.Second)
	defer ticker.Stop()

	consumeTriggers := func() {
		for {
			select {
			case <-g.triggerCh:
			default:
				return
			}
		}
	}

	g.triggerMembershipSync() // Ticker doesn't start immediately
	var lastSent time.Time
	for {
		select {
		case <-g.closer.HasBeenClosed():
			return
		case <-ticker.C:
			if time.Since(lastSent) > 10*time.Second {
				// On start of node if it becomes a leader, we would send tablets size for sure.
				g.triggerMembershipSync()
			}
		case <-g.triggerCh:
			// Let's send update even if not leader, zero will know that this node is still active.
			// We don't need to send tablet information everytime. So, let's only send it when we
			// calculate it.
			consumeTriggers()
			if err := g.doSendMembership(nil); err != nil {
				glog.Errorf("While sending membership update: %v", err)
			} else {
				lastSent = time.Now()
			}
		}
	}
}

// receiveMembershipUpdates receives membership updates from ANY Zero server. This is the main
// connection which tells Alpha about the state of the cluster, including the latest Zero leader.
// All the other connections to Zero, are only made only to the leader.
func (g *groupi) receiveMembershipUpdates() {
	defer g.closer.Done() // CLOSER:1

	ticker := time.NewTicker(10 * time.Second)
	defer ticker.Stop()

START:
	select {
	case <-g.closer.HasBeenClosed():
		return
	default:
	}

	pl := g.connToZeroLeader()
	// We should always have some connection to dgraphzero.
	if pl == nil {
		glog.Warningln("Membership update: No Zero server known.")
		time.Sleep(time.Second)
		goto START
	}
	glog.Infof("Got address of a Zero leader: %s", pl.Addr)

	c := pb.NewZeroClient(pl.Get())
	ctx, cancel := context.WithCancel(context.Background())
	stream, err := c.StreamMembership(ctx, &api.Payload{})
	if err != nil {
		glog.Errorf("Error while calling update %v\n", err)
		time.Sleep(time.Second)
		goto START
	}

	stateCh := make(chan *pb.MembershipState, 10)
	go func() {
		glog.Infof("Starting a new membership stream receive from %s.", pl.Addr)
		for i := 0; ; i++ {
			// Blocking, should return if sending on stream fails(Need to verify).
			state, err := stream.Recv()
			if err != nil || state == nil {
				if err == io.EOF {
					glog.Infoln("Membership sync stream closed.")
				} else {
					glog.Errorf("Unable to sync memberships. Error: %v. State: %v", err, state)
				}
				// If zero server is lagging behind leader.
				if ctx.Err() == nil {
					cancel()
				}
				return
			}
			if i == 0 {
				glog.Infof("Received first state update from Zero: %+v", state)
			}
			select {
			case stateCh <- state:
			case <-ctx.Done():
				return
			}
		}
	}()

	lastRecv := time.Now()
OUTER:
	for {
		select {
		case <-g.closer.HasBeenClosed():
			if err := stream.CloseSend(); err != nil {
				glog.Errorf("Error closing send stream: %+v", err)
			}
			break OUTER
		case <-ctx.Done():
			if err := stream.CloseSend(); err != nil {
				glog.Errorf("Error closing send stream: %+v", err)
			}
			break OUTER
		case state := <-stateCh:
			lastRecv = time.Now()
			g.applyState(state)
		case <-ticker.C:
			if time.Since(lastRecv) > 10*time.Second {
				// Zero might have gone under partition. We should recreate our connection.
				glog.Warningf("No membership update for 10s. Closing connection to Zero.")
				if err := stream.CloseSend(); err != nil {
					glog.Errorf("Error closing send stream: %+v", err)
				}
				break OUTER
			}
		}
	}
	cancel()
	goto START
}

// processOracleDeltaStream is used to process oracle delta stream from Zero.
// Zero sends information about aborted/committed transactions and maxPending.
func (g *groupi) processOracleDeltaStream() {
	defer g.closer.Done() // CLOSER:1

	ticker := time.NewTicker(time.Second)
	defer ticker.Stop()

	blockingReceiveAndPropose := func() {
		glog.Infof("Leader idx=%#x of group=%d is connecting to Zero for txn updates\n",
			g.Node.Id, g.groupId())

		pl := g.connToZeroLeader()
		if pl == nil {
			glog.Warningln("Oracle delta stream: No Zero leader known.")
			time.Sleep(time.Second)
			return
		}
		glog.Infof("Got Zero leader: %s", pl.Addr)

		// The following code creates a stream. Then runs a goroutine to pick up events from the
		// stream and pushes them to a channel. The main loop loops over the channel, doing smart
		// batching. Once a batch is created, it gets proposed. Thus, we can reduce the number of
		// times proposals happen, which is a great optimization to have (and a common one in our
		// code base).
		ctx, cancel := context.WithCancel(context.Background())
		defer cancel()
		c := pb.NewZeroClient(pl.Get())
		stream, err := c.Oracle(ctx, &api.Payload{})
		if err != nil {
			glog.Errorf("Error while calling Oracle %v\n", err)
			time.Sleep(time.Second)
			return
		}

		deltaCh := make(chan *pb.OracleDelta, 100)
		go func() {
			// This would exit when either a Recv() returns error. Or, cancel() is called by
			// something outside of this goroutine.
			defer func() {
				if err := stream.CloseSend(); err != nil {
					glog.Errorf("Error closing send stream: %+v", err)
				}
			}()
			defer close(deltaCh)

			for {
				delta, err := stream.Recv()
				if err != nil || delta == nil {
					glog.Errorf("Error in oracle delta stream. Error: %v", err)
					return
				}

				select {
				case deltaCh <- delta:
				case <-ctx.Done():
					return
				}
			}
		}()

		for {
			var delta *pb.OracleDelta
			var batch int
			select {
			case delta = <-deltaCh:
				if delta == nil {
					return
				}
				batch++
			case <-ticker.C:
				newLead := g.Leader(0)
				if newLead == nil || newLead.Addr != pl.Addr {
					glog.Infof("Zero leadership changed. Renewing oracle delta stream.")
					return
				}
				continue

			case <-ctx.Done():
				return
			case <-g.closer.HasBeenClosed():
				return
			}

		SLURP:
			for {
				select {
				case more := <-deltaCh:
					if more == nil {
						return
					}
					batch++
					delta.Txns = append(delta.Txns, more.Txns...)
					delta.MaxAssigned = x.Max(delta.MaxAssigned, more.MaxAssigned)
				default:
					break SLURP
				}
			}

			// Only the leader needs to propose the oracleDelta retrieved from Zero.
			// The leader and the followers would not directly apply or use the
			// oracleDelta streaming in from Zero. They would wait for the proposal to
			// go through and be applied via node.Run.  This saves us from many edge
			// cases around network partitions and race conditions between prewrites and
			// commits, etc.
			if !g.Node.AmLeader() {
				glog.Errorf("No longer the leader of group %d. Exiting", g.groupId())
				return
			}

			// We should always sort the txns before applying. Otherwise, we might lose some of
			// these updates, because we never write over a new version.
			sort.Slice(delta.Txns, func(i, j int) bool {
				return delta.Txns[i].CommitTs < delta.Txns[j].CommitTs
			})
			if len(delta.Txns) > 0 {
				last := delta.Txns[len(delta.Txns)-1]
				// Update MaxAssigned on commit so best effort queries can get back latest data.
				delta.MaxAssigned = x.Max(delta.MaxAssigned, last.CommitTs)
			}
			if glog.V(3) {
				glog.Infof("Batched %d updates. Max Assigned: %d. Proposing Deltas:",
					batch, delta.MaxAssigned)
				for _, txn := range delta.Txns {
					if txn.CommitTs == 0 {
						glog.Infof("Aborted: %d", txn.StartTs)
					} else {
						glog.Infof("Committed: %d -> %d", txn.StartTs, txn.CommitTs)
					}
				}
			}
			for {
				// Block forever trying to propose this. Also this proposal should not be counted
				// towards num pending proposals and be proposed right away.
				err := g.Node.proposeAndWait(context.Background(), &pb.Proposal{Delta: delta})
				if err == nil {
					break
				}
				glog.Errorf("While proposing delta with MaxAssigned: %d and num txns: %d."+
					" Error=%v. Retrying...\n", delta.MaxAssigned, len(delta.Txns), err)
			}
		}
	}

	for {
		select {
		case <-g.closer.HasBeenClosed():
			return
		case <-ticker.C:
			// Only the leader needs to connect to Zero and get transaction
			// updates.
			if g.Node.AmLeader() {
				blockingReceiveAndPropose()
			}
		}
	}
}

// EnterpriseEnabled returns whether enterprise features can be used or not.
func EnterpriseEnabled() bool {
	if !enc.EeBuild {
		return false
	}
	g := groups()
	if g == nil {
		return askZeroForEE()
	}
	g.RLock()
	defer g.RUnlock()
	return g.state.GetLicense().GetEnabled()
}

func askZeroForEE() bool {
	var err error
	var connState *pb.ConnectionState

	grp := &groupi{}

<<<<<<< HEAD
	conn := func() bool {
=======
	createConn := func() bool {
>>>>>>> 9415484f
		grp.ctx, grp.cancel = context.WithCancel(context.Background())
		defer grp.cancel()

		pl := grp.connToZeroLeader()
		if pl == nil {
			return false
		}
		zc := pb.NewZeroClient(pl.Get())

		ctx, cancel := context.WithTimeout(context.Background(), 10*time.Second)
		defer cancel()

		connState, err = zc.Connect(ctx, &pb.Member{ClusterInfoOnly: true})
		if connState == nil ||
			connState.GetState() == nil ||
			connState.GetState().GetLicense() == nil {
			glog.Info("Retry Zero Connection")
			return false
		}
		if err == nil || x.ShouldCrash(err) {
			return true
		}
		return false
	}

	for {
<<<<<<< HEAD
		if conn() {
=======
		if createConn() {
>>>>>>> 9415484f
			break
		}
		time.Sleep(time.Second)
	}
	return connState.GetState().GetLicense().GetEnabled()
}<|MERGE_RESOLUTION|>--- conflicted
+++ resolved
@@ -999,11 +999,7 @@
 
 	grp := &groupi{}
 
-<<<<<<< HEAD
-	conn := func() bool {
-=======
 	createConn := func() bool {
->>>>>>> 9415484f
 		grp.ctx, grp.cancel = context.WithCancel(context.Background())
 		defer grp.cancel()
 
@@ -1030,11 +1026,7 @@
 	}
 
 	for {
-<<<<<<< HEAD
-		if conn() {
-=======
 		if createConn() {
->>>>>>> 9415484f
 			break
 		}
 		time.Sleep(time.Second)
