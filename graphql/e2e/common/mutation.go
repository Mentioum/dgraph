/*
 * Copyright 2019 Dgraph Labs, Inc. and Contributors
 *
 * Licensed under the Apache License, Version 2.0 (the "License");
 * you may not use this file except in compliance with the License.
 * You may obtain a copy of the License at
 *
 *     http://www.apache.org/licenses/LICENSE-2.0
 *
 * Unless required by applicable law or agreed to in writing, software
 * distributed under the License is distributed on an "AS IS" BASIS,
 * WITHOUT WARRANTIES OR CONDITIONS OF ANY KIND, either express or implied.
 * See the License for the specific language governing permissions and
 * limitations under the License.
 */

package common

// Tests that mutate the GraphQL database should return the database state to what it
// was at the begining of the test.  The GraphQL query tests rely on a fixed input
// dataset and mutating and leaving unexpected data will result in flaky tests.

import (
	"context"
	"encoding/json"
	"fmt"
	"sort"
	"testing"

	"github.com/dgraph-io/dgo/v2"
	"github.com/dgraph-io/dgo/v2/protos/api"
	"github.com/dgraph-io/dgraph/testutil"
	"github.com/dgraph-io/dgraph/x"
	"github.com/google/go-cmp/cmp"
	"github.com/google/go-cmp/cmp/cmpopts"
	"github.com/stretchr/testify/require"
	"google.golang.org/grpc"
)

// TestAddMutation tests that add mutations work as expected.  There's a few angles
// that need testing:
// - add single object,
// - add object with reference to existing object, and
// - add where @hasInverse edges need linking.
//
// These really need to run as one test because the created uid from the Country
// needs to flow to the author, etc.
func addMutation(t *testing.T) {
	add(t, postExecutor)
}

func add(t *testing.T, executeRequest requestExecutor) {
	var newCountry *country
	var newAuthor *author
	var newPost *post

	// Add single object :
	// Country is a single object not linked to anything else.
	// So only need to check that it gets added as expected.
	newCountry = addCountry(t, executeRequest)

	// addCountry() asserts that the mutation response was as expected.
	// Let's also check that what's in the DB is what we expect.
	requireCountry(t, newCountry.ID, newCountry, false, executeRequest)

	// Add object with reference to existing object :
	// An Author links to an existing country.  So need to check that the author
	// was added and that it has the link to the right Country.
	newAuthor = addAuthor(t, newCountry.ID, executeRequest)
	requireAuthor(t, newAuthor.ID, newAuthor, executeRequest)

	// Add with @hasInverse :
	// Posts link to an Author and the Author has a link back to all their Posts.
	// So need to check that the Post was added to the right Author
	// AND that the Author's posts now includes the new post.
	newPost = addPost(t, newAuthor.ID, newCountry.ID, executeRequest)
	requirePost(t, newPost.PostID, newPost, true, executeRequest)

	cleanUp(t, []*country{newCountry}, []*author{newAuthor}, []*post{newPost})
}

func addCountry(t *testing.T, executeRequest requestExecutor) *country {
	addCountryParams := &GraphQLParams{
		Query: `mutation addCountry($name: String!) {
			addCountry(input: [{ name: $name }]) {
				country {
					id
					name
				}
			}
		}`,
		Variables: map[string]interface{}{"name": "Testland"},
	}
	addCountryExpected := `
		{ "addCountry": { "country": [{ "id": "_UID_", "name": "Testland" }] } }`

	gqlResponse := executeRequest(t, graphqlURL, addCountryParams)
	require.Nil(t, gqlResponse.Errors)

	var expected, result struct {
		AddCountry struct {
			Country []*country
		}
	}
	err := json.Unmarshal([]byte(addCountryExpected), &expected)
	require.NoError(t, err)
	err = json.Unmarshal([]byte(gqlResponse.Data), &result)
	require.NoError(t, err)

	requireUID(t, result.AddCountry.Country[0].ID)

	// Always ignore the ID of the object that was just created.  That ID is
	// minted by Dgraph.
	opt := cmpopts.IgnoreFields(country{}, "ID")
	if diff := cmp.Diff(expected, result, opt); diff != "" {
		t.Errorf("result mismatch (-want +got):\n%s", diff)
	}

	return result.AddCountry.Country[0]
}

// requireCountry enforces that node with ID uid in the GraphQL store is of type
// Country and is value expectedCountry.
func requireCountry(t *testing.T, uid string, expectedCountry *country, includeStates bool,
	executeRequest requestExecutor) {

	params := &GraphQLParams{
		Query: `query getCountry($id: ID!, $includeStates: Boolean!) {
			getCountry(id: $id) {
				id
				name
				states(order: { asc: xcode }) @include(if: $includeStates) {
					id
					xcode
					name
				}
			}
		}`,
		Variables: map[string]interface{}{"id": uid, "includeStates": includeStates},
	}
	gqlResponse := executeRequest(t, graphqlURL, params)
	requireNoGQLErrors(t, gqlResponse)

	var result struct {
		GetCountry *country
	}
	err := json.Unmarshal([]byte(gqlResponse.Data), &result)
	require.NoError(t, err)

	if diff := cmp.Diff(expectedCountry, result.GetCountry, ignoreOpts()...); diff != "" {
		t.Errorf("result mismatch (-want +got):\n%s", diff)
	}
}

func addAuthor(t *testing.T, countryUID string,
	executeRequest requestExecutor) *author {

	addAuthorParams := &GraphQLParams{
		Query: `mutation addAuthor($author: AuthorInput!) {
			addAuthor(input: [$author]) {
			  	author {
					id
					name
					dob
					reputation
					country {
						id
				  		name
					}
					posts {
						title
						text
					}
			  	}
			}
		}`,
		Variables: map[string]interface{}{"author": map[string]interface{}{
			"name":       "Test Author",
			"dob":        "2010-01-01T05:04:33Z",
			"reputation": 7.75,
			"country":    map[string]interface{}{"id": countryUID},
		}},
	}

	addAuthorExpected := fmt.Sprintf(`{ "addAuthor": {
		"author": [{
			"id": "_UID_",
			"name": "Test Author",
			"dob": "2010-01-01T05:04:33Z",
			"reputation": 7.75,
			"country": {
				"id": "%s",
				"name": "Testland"
			},
			"posts": []
		}]
	} }`, countryUID)

	gqlResponse := executeRequest(t, graphqlURL, addAuthorParams)
	require.Nil(t, gqlResponse.Errors)

	var expected, result struct {
		AddAuthor struct {
			Author []*author
		}
	}
	err := json.Unmarshal([]byte(addAuthorExpected), &expected)
	require.NoError(t, err)
	err = json.Unmarshal([]byte(gqlResponse.Data), &result)
	require.NoError(t, err)

	requireUID(t, result.AddAuthor.Author[0].ID)

	opt := cmpopts.IgnoreFields(author{}, "ID")
	if diff := cmp.Diff(expected, result, opt); diff != "" {
		t.Errorf("result mismatch (-want +got):\n%s", diff)
	}

	return result.AddAuthor.Author[0]
}

func requireAuthor(t *testing.T, authorID string, expectedAuthor *author,
	executeRequest requestExecutor) {

	params := &GraphQLParams{
		Query: `query getAuthor($id: ID!) {
			getAuthor(id: $id) {
				id
				name
				dob
				reputation
				country {
					id
					name
				}
				posts(order: { asc: title }) {
					postID
					title
					text
<<<<<<< HEAD
					tags
=======
					category {
						id
						name
					}
>>>>>>> 738ffcad
				}
			}
		}`,
		Variables: map[string]interface{}{"id": authorID},
	}
	gqlResponse := executeRequest(t, graphqlURL, params)
	require.Nil(t, gqlResponse.Errors)

	var result struct {
		GetAuthor *author
	}
	err := json.Unmarshal([]byte(gqlResponse.Data), &result)
	require.NoError(t, err)

	postSort := func(i, j int) bool {
		return result.GetAuthor.Posts[i].Title < result.GetAuthor.Posts[j].Title
	}
	sort.Slice(result.GetAuthor.Posts, postSort)

	if diff := cmp.Diff(expectedAuthor, result.GetAuthor, ignoreOpts()...); diff != "" {
		t.Errorf("result mismatch (-want +got):\n%s", diff)
	}
}

func ignoreOpts() []cmp.Option {
	return []cmp.Option{
		cmpopts.IgnoreFields(author{}, "ID"),
		cmpopts.IgnoreFields(country{}, "ID"),
		cmpopts.IgnoreFields(post{}, "PostID"),
		cmpopts.IgnoreFields(state{}, "ID"),
		cmpopts.IgnoreFields(category{}, "ID"),
	}
}

func deepMutations(t *testing.T) {
	deepMutationsTest(t, postExecutor)
	multipleDeepMutationsTest(t, postExecutor)
}

func deepMutationsTest(t *testing.T, executeRequest requestExecutor) {
	newCountry := addCountry(t, executeRequest)

	auth := &author{
		Name:    "New Author",
		Country: newCountry,
		Posts: []*post{
			{
<<<<<<< HEAD
				Title: "A New Post",
				Text:  "Text of new post",
				Tags:  []string{},
=======
				Title:    "A New Post",
				Text:     "Text of new post",
				Category: &category{Name: "A Category"},
>>>>>>> 738ffcad
			},
			{
				Title: "Another New Post",
				Text:  "Text of other new post",
				Tags:  []string{},
			},
		},
	}

	newAuth := addAuthorFromRef(t, auth, executeRequest)
	requireAuthor(t, newAuth.ID, newAuth, executeRequest)

	anotherCountry := addCountry(t, executeRequest)

	patchSet := &author{
		Posts: []*post{
			{
<<<<<<< HEAD
				Title: "Creating in an update",
				Text:  "Text of new post",
				Tags:  []string{},
=======
				Title:    "Creating in an update",
				Text:     "Text of new post",
				Category: newAuth.Posts[0].Category,
>>>>>>> 738ffcad
			},
		},
		// Country: anotherCountry,
		// FIXME: Won't work till https://github.com/dgraph-io/dgraph/pull/4411 is merged
	}

	patchRemove := &author{
		Posts: []*post{newAuth.Posts[0]},
	}

	expectedAuthor := &author{
		Name: "New Author",
		// Country: anotherCountry,
		Country: newCountry,
		Posts:   []*post{newAuth.Posts[1], patchSet.Posts[0]},
	}

	updateAuthorParams := &GraphQLParams{
		Query: `mutation updateAuthor($id: ID!, $set: PatchAuthor!, $remove: PatchAuthor!) {
			updateAuthor(
				input: {
					filter: {ids: [$id]}, 
					set: $set,
					remove: $remove
				}
			) {
			  	author {
					id
					name
					country {
						id
				  		name
					}
					posts {
						title
						text
<<<<<<< HEAD
						tags
=======
						category {
							id
							name
						}
>>>>>>> 738ffcad
					}
			  	}
			}
		}`,
		Variables: map[string]interface{}{
			"id":     newAuth.ID,
			"set":    patchSet,
			"remove": patchRemove,
		},
	}

	gqlResponse := executeRequest(t, graphqlURL, updateAuthorParams)
	requireNoGQLErrors(t, gqlResponse)

	var result struct {
		UpdateAuthor struct {
			Author []*author
		}
	}
	err := json.Unmarshal([]byte(gqlResponse.Data), &result)
	require.NoError(t, err)
	require.Len(t, result.UpdateAuthor.Author, 1)

	if diff :=
		cmp.Diff(expectedAuthor, result.UpdateAuthor.Author[0], ignoreOpts()...); diff != "" {
		t.Errorf("result mismatch (-want +got):\n%s", diff)
	}

	requireAuthor(t, newAuth.ID, expectedAuthor, executeRequest)
	p := &post{
		PostID: newAuth.Posts[0].PostID,
		Title:  newAuth.Posts[0].Title,
		Text:   newAuth.Posts[0].Text,
		Tags:   []string{},
		Author: nil,
	}
	requirePost(t, newAuth.Posts[0].PostID, p, false, executeRequest)

	cleanUp(t,
		[]*country{newCountry, anotherCountry},
		[]*author{newAuth},
		[]*post{newAuth.Posts[0], newAuth.Posts[0], patchSet.Posts[0]})
}

func multipleDeepMutationsTest(t *testing.T, executeRequest requestExecutor) {
	newCountry := addCountry(t, executeRequest)

	auth1 := &author{
		Name:    "New Author1",
		Country: newCountry,
		Posts: []*post{
			{
				Title: "A New Post",
				Text:  "Text of new post",
				Tags:  []string{},
			},
			{
				Title: "Another New Post",
				Text:  "Text of other new post",
				Tags:  []string{},
			},
		},
	}

	auth2 := &author{
		Name:    "New Author2",
		Country: newCountry,
		Posts: []*post{
			{
				Title: "A Wonder Post",
				Text:  "Text of wonder post",
				Tags:  []string{},
			},
			{
				Title: "Another Wonder Post",
				Text:  "Text of other wonder post",
				Tags:  []string{},
			},
		},
	}

	newAuths := addMultipleAuthorFromRef(t, []*author{auth1, auth2}, executeRequest)

	for _, auth := range newAuths {
		postSort := func(i, j int) bool {
			return auth.Posts[i].Title < auth.Posts[j].Title
		}
		sort.Slice(auth.Posts, postSort)
	}

	expectedAuthor1 := &author{
		Name:    "New Author1",
		Country: newCountry,
		Posts:   newAuths[0].Posts,
	}

	expectedAuthor2 := &author{
		Name:    "New Author2",
		Country: newCountry,
		Posts:   newAuths[1].Posts,
	}

	expectedAuthors := []*author{expectedAuthor1, expectedAuthor2}

	for i := range newAuths {
		requireAuthor(t, newAuths[i].ID, expectedAuthors[i], executeRequest)
		require.Equal(t, len(newAuths[i].Posts), 2)
		for j := range newAuths[i].Posts {
			requirePost(t, newAuths[i].Posts[j].PostID, expectedAuthors[i].Posts[j],
				false, executeRequest)
		}
	}

	cleanUp(t,
		[]*country{newCountry},
		newAuths,
		append(newAuths[0].Posts, newAuths[1].Posts...))
}

func addMultipleAuthorFromRef(t *testing.T, newAuthor []*author,
	executeRequest requestExecutor) []*author {
	addAuthorParams := &GraphQLParams{
		Query: `mutation addAuthor($author: [AuthorInput!]!) {
			addAuthor(input: $author) {
			  	author {
					id
					name
					reputation
					country {
						id
				  		name
					}
					posts(order: { asc: title }) {
						postID
						title
						text
<<<<<<< HEAD
						tags
=======
						category {
							id
							name
						}
>>>>>>> 738ffcad
					}
			  	}
			}
		}`,
		Variables: map[string]interface{}{"author": newAuthor},
	}

	gqlResponse := executeRequest(t, graphqlURL, addAuthorParams)
	requireNoGQLErrors(t, gqlResponse)

	var result struct {
		AddAuthor struct {
			Author []*author
		}
	}
	err := json.Unmarshal([]byte(gqlResponse.Data), &result)
	require.NoError(t, err)

	for i := range result.AddAuthor.Author {
		requireUID(t, result.AddAuthor.Author[i].ID)
	}

	authorSort := func(i, j int) bool {
		return result.AddAuthor.Author[i].Name < result.AddAuthor.Author[j].Name
	}
	sort.Slice(result.AddAuthor.Author, authorSort)
	if diff := cmp.Diff(newAuthor, result.AddAuthor.Author, ignoreOpts()...); diff != "" {
		t.Errorf("result mismatch (-want +got):\n%s", diff)
	}

	return result.AddAuthor.Author

}

func addAuthorFromRef(t *testing.T, newAuthor *author, executeRequest requestExecutor) *author {
	return addMultipleAuthorFromRef(t, []*author{newAuthor}, executeRequest)[0]
}

func testMultipleMutations(t *testing.T) {
	newCountry := addCountry(t, postExecutor)

	auth1 := &author{
		Name:       "New Author1",
		Country:    newCountry,
		Reputation: 7.75,
		Posts:      []*post{},
	}

	auth2 := &author{
		Name:       "New Author2",
		Country:    newCountry,
		Reputation: 7.25,
		Posts:      []*post{},
	}

	newAuths := addMultipleAuthorFromRef(t, []*author{auth1, auth2}, postExecutor)

	expectedAuthor1 := &author{
		Name:       "New Author1",
		Country:    newCountry,
		Reputation: 7.75,
		Posts:      []*post{},
	}

	expectedAuthor2 := &author{
		Name:       "New Author2",
		Country:    newCountry,
		Reputation: 7.25,
		Posts:      []*post{},
	}

	expectedAuthors := []*author{expectedAuthor1, expectedAuthor2}

	for i, _ := range newAuths {
		requireAuthor(t, newAuths[i].ID, expectedAuthors[i], postExecutor)
	}

	cleanUp(t,
		[]*country{newCountry},
		newAuths,
		[]*post{})
}

func deepXIDMutations(t *testing.T) {
	deepXIDTest(t, postExecutor)
}

func deepXIDTest(t *testing.T, executeRequest requestExecutor) {
	newCountry := &country{
		Name: "A Country",
		States: []*state{
			{Name: "Alphabet", Code: "ABC"},
			{Name: "A State", Code: "XYZ"},
		},
	}

	// mutations get run serially, each in their own transaction, so the addState
	// sets up the "XZY" xid that's used by the following mutation.
	addCountryParams := &GraphQLParams{
		Query: `mutation addCountry($input: CountryInput!) {
			addState(input: { xcode: "XYZ", name: "A State" }) {
				state { id xcode name }
			}

			addCountry(input: $input)
			{
				country {
					id
					name
					states(order: { asc: xcode }) {
						id
						xcode
						name
					}
				}
			}
		}`,
		Variables: map[string]interface{}{"input": newCountry},
	}

	gqlResponse := executeRequest(t, graphqlURL, addCountryParams)
	requireNoGQLErrors(t, gqlResponse)

	var addResult struct {
		AddState struct {
			State *state
		}
		AddCountry struct {
			Country *country
		}
	}
	err := json.Unmarshal([]byte(gqlResponse.Data), &addResult)
	require.NoError(t, err)

	require.NotNil(t, addResult)
	require.NotNil(t, addResult.AddState)
	require.NotNil(t, addResult.AddCountry)

	// because the two mutations are linked by an XID, the addCountry mutation shouldn't
	// have created a new state for "XYZ", so the UIDs should be the same
	require.Equal(t, addResult.AddState.State.ID, addResult.AddCountry.Country.States[1].ID)

	if diff := cmp.Diff(newCountry, addResult.AddCountry.Country, ignoreOpts()...); diff != "" {
		t.Errorf("result mismatch (-want +got):\n%s", diff)
	}

	patchSet := &country{
		States: []*state{{Code: "DEF", Name: "Definitely A State"}},
	}

	patchRemove := &country{
		States: []*state{{Code: "XYZ"}},
	}

	expectedCountry := &country{
		Name:   "A Country",
		States: []*state{newCountry.States[0], patchSet.States[0]},
	}

	updateCountryParams := &GraphQLParams{
		Query: `mutation updateCountry($id: ID!, $set: PatchCountry!, $remove: PatchCountry!) {
			addState(input: { xcode: "DEF", name: "Definitely A State" }) {
				state { id }
			}

			updateCountry(			
				input: {
					filter: {ids: [$id]}, 
					set: $set,
					remove: $remove
				}
			) {
				country {
					id
					name
					states(order: { asc: xcode }) {
						id
						xcode
						name
					}
				}
			}
		}`,
		Variables: map[string]interface{}{
			"id":     addResult.AddCountry.Country.ID,
			"set":    patchSet,
			"remove": patchRemove,
		},
	}

	gqlResponse = executeRequest(t, graphqlURL, updateCountryParams)
	requireNoGQLErrors(t, gqlResponse)

	var updResult struct {
		AddState struct {
			State *state
		}
		UpdateCountry struct {
			Country []*country
		}
	}
	err = json.Unmarshal([]byte(gqlResponse.Data), &updResult)
	require.NoError(t, err)
	require.Len(t, updResult.UpdateCountry.Country, 1)

	if diff :=
		cmp.Diff(expectedCountry, updResult.UpdateCountry.Country[0], ignoreOpts()...); diff != "" {
		t.Errorf("result mismatch (-want +got):\n%s", diff)
	}

	requireCountry(t, addResult.AddCountry.Country.ID, expectedCountry, true, executeRequest)

	// The "XYZ" state should have its country set back to null like it was before it was
	// linked to the country
	requireState(t, addResult.AddState.State.ID, addResult.AddState.State, executeRequest)

	// No need to cleanup states ATM because, beyond this test,
	// there's no queries that rely on them
	cleanUp(t, []*country{addResult.AddCountry.Country}, []*author{}, []*post{})
}

func addPost(t *testing.T, authorID, countryID string,
	executeRequest requestExecutor) *post {

	addPostParams := &GraphQLParams{
		Query: `mutation addPost($post: PostInput!) {
			addPost(input: [$post]) {
			  post {
				postID
				title
				text
				isPublished
				tags
				numLikes
				author {
					id
					name
					country {
						id
						name
					}
				}
			  }
			}
		}`,
		Variables: map[string]interface{}{"post": map[string]interface{}{
			"title":       "Test Post",
			"text":        "This post is just a test.",
			"isPublished": true,
			"numLikes":    1000,
			"tags":        []string{"example", "test"},
			"author":      map[string]interface{}{"id": authorID},
		}},
	}

	addPostExpected := fmt.Sprintf(`{ "addPost": {
		"post": [{
			"postID": "_UID_",
			"title": "Test Post",
			"text": "This post is just a test.",
			"isPublished": true,
			"tags": ["example", "test"],
			"numLikes": 1000,
			"author": {
				"id": "%s",
				"name": "Test Author",
				"country": {
					"id": "%s",
					"name": "Testland"
				}
			}
		}]
	} }`, authorID, countryID)

	gqlResponse := executeRequest(t, graphqlURL, addPostParams)
	requireNoGQLErrors(t, gqlResponse)

	var expected, result struct {
		AddPost struct {
			Post []*post
		}
	}
	err := json.Unmarshal([]byte(addPostExpected), &expected)
	require.NoError(t, err)
	err = json.Unmarshal([]byte(gqlResponse.Data), &result)
	require.NoError(t, err)

	requireUID(t, result.AddPost.Post[0].PostID)

	opt := cmpopts.IgnoreFields(post{}, "PostID")
	if diff := cmp.Diff(expected, result, opt); diff != "" {
		t.Errorf("result mismatch (-want +got):\n%s", diff)
	}

	return result.AddPost.Post[0]
}

func requirePost(
	t *testing.T,
	postID string,
	expectedPost *post,
	getAuthor bool,
	executeRequest requestExecutor) {

	params := &GraphQLParams{
		Query: `query getPost($id: ID!, $getAuthor: Boolean!)  {
			getPost(id: $id) {
				postID
				title
				text
				isPublished
				tags
				numLikes
				author @include(if: $getAuthor) {
					id
					name
					country {
						id
						name
					}
				}
			}
		}`,
		Variables: map[string]interface{}{
			"id":        postID,
			"getAuthor": getAuthor,
		},
	}

	gqlResponse := executeRequest(t, graphqlURL, params)
	requireNoGQLErrors(t, gqlResponse)

	var result struct {
		GetPost *post
	}
	err := json.Unmarshal([]byte(gqlResponse.Data), &result)
	require.NoError(t, err)

	if diff := cmp.Diff(expectedPost, result.GetPost); diff != "" {
		t.Errorf("result mismatch (-want +got):\n%s", diff)
	}
}

func updateMutationByIds(t *testing.T) {
	newCountry := addCountry(t, postExecutor)
	anotherCountry := addCountry(t, postExecutor)

	t.Run("update Country", func(t *testing.T) {
		filter := map[string]interface{}{
			"ids": []string{newCountry.ID, anotherCountry.ID},
		}
		newName := "updated name"
		updateCountry(t, filter, newName, true)
		newCountry.Name = newName
		anotherCountry.Name = newName

		requireCountry(t, newCountry.ID, newCountry, false, postExecutor)
		requireCountry(t, anotherCountry.ID, anotherCountry, false, postExecutor)
	})

	cleanUp(t, []*country{newCountry, anotherCountry}, []*author{}, []*post{})
}

func nameRegexFilter(name string) map[string]interface{} {
	return map[string]interface{}{
		"name": map[string]interface{}{
			"regexp": "/" + name + "/",
		},
	}
}

func updateMutationByName(t *testing.T) {
	// Create two countries, update name of the first. Then do a conditional mutation which
	// should only update the name of the second country.
	newCountry := addCountry(t, postExecutor)
	t.Run("update Country", func(t *testing.T) {
		filter := nameRegexFilter(newCountry.Name)
		newName := "updated name"
		updateCountry(t, filter, newName, true)
		newCountry.Name = newName
		requireCountry(t, newCountry.ID, newCountry, false, postExecutor)
	})

	anotherCountry := addCountry(t, postExecutor)
	// Update name for country where name is anotherCountry.Name
	t.Run("update country by name", func(t *testing.T) {
		filter := nameRegexFilter(anotherCountry.Name)
		anotherCountry.Name = "updated another country name"
		updateCountry(t, filter, anotherCountry.Name, true)
	})

	t.Run("check updated Country", func(t *testing.T) {
		// newCountry should not have been updated.
		requireCountry(t, newCountry.ID, newCountry, false, postExecutor)
		requireCountry(t, anotherCountry.ID, anotherCountry, false, postExecutor)
	})

	cleanUp(t, []*country{newCountry, anotherCountry}, []*author{}, []*post{})
}

func updateMutationByNameNoMatch(t *testing.T) {
	// The countries shouldn't get updated as the query shouldn't match any nodes.
	newCountry := addCountry(t, postExecutor)
	anotherCountry := addCountry(t, postExecutor)
	t.Run("update Country", func(t *testing.T) {
		filter := nameRegexFilter("no match")
		updateCountry(t, filter, "new name", false)
		requireCountry(t, newCountry.ID, newCountry, false, postExecutor)
		requireCountry(t, anotherCountry.ID, anotherCountry, false, postExecutor)
	})

	cleanUp(t, []*country{newCountry, anotherCountry}, []*author{}, []*post{})
}

func updateDelete(t *testing.T) {
	newCountry := addCountry(t, postExecutor)
	newAuthor := addAuthor(t, newCountry.ID, postExecutor)
	newPost := addPost(t, newAuthor.ID, newCountry.ID, postExecutor)

	filter := map[string]interface{}{
		"ids": []string{newPost.PostID},
	}
	delPatch := map[string]interface{}{
		"text":        "This post is just a test.",
		"isPublished": nil,
		"tags":        []string{"test", "notatag"},
		"numLikes":    999,
	}

	updateParams := &GraphQLParams{
		Query: `mutation updPost($filter: PostFilter!, $del: PatchPost!) {
			updatePost(input: { filter: $filter, remove: $del }) {
				post {
					text
					isPublished
					tags
					numLikes
				}
			}
		}`,
		Variables: map[string]interface{}{"filter": filter, "del": delPatch},
	}

	gqlResponse := updateParams.ExecuteAsPost(t, graphqlURL)
	require.Nil(t, gqlResponse.Errors)

	require.JSONEq(t, `{
			"updatePost": {
				"post": [
					{
						"text": null,
						"isPublished": null,
						"tags": ["example"],
						"numLikes": 1000
					}
				]
			}
		}`,
		string([]byte(gqlResponse.Data)))

	newPost.Text = ""                  // was deleted because the given val was correct
	newPost.Tags = []string{"example"} // the intersection of the tags was deleted
	newPost.IsPublished = false        // must have been deleted because was set to nil in the patch
	// newPost.NumLikes stays the same because the value in the patch was wrong
	requirePost(t, newPost.PostID, newPost, true, postExecutor)

	cleanUp(t, []*country{newCountry}, []*author{newAuthor}, []*post{newPost})
}

func updateCountry(t *testing.T, filter map[string]interface{}, newName string, shouldUpdate bool) {
	updateParams := &GraphQLParams{
		Query: `mutation newName($filter: CountryFilter!, $newName: String!) {
			updateCountry(input: { filter: $filter, set: { name: $newName } }) {
				country {
					id
					name
				}
			}
		}`,
		Variables: map[string]interface{}{"filter": filter, "newName": newName},
	}

	gqlResponse := updateParams.ExecuteAsPost(t, graphqlURL)
	require.Nil(t, gqlResponse.Errors)

	var result struct {
		UpdateCountry struct {
			Country []*country
		}
	}

	err := json.Unmarshal([]byte(gqlResponse.Data), &result)
	require.NoError(t, err)
	if shouldUpdate {
		require.NotEqual(t, 0, len(result.UpdateCountry.Country))
	}
	for _, c := range result.UpdateCountry.Country {
		require.NotNil(t, c.ID)
		require.Equal(t, newName, c.Name)
	}
}

func filterInUpdate(t *testing.T) {
	countries := make([]country, 0, 4)
	for i := 0; i < 4; i++ {
		country := addCountry(t, postExecutor)
		country.Name = "updatedValue"
		countries = append(countries, *country)
	}
	countries[3].Name = "Testland"

	cases := map[string]struct {
		Filter          map[string]interface{}
		FilterCountries map[string]interface{}
		Expected        int
		Countries       []*country
	}{
		"Eq filter": {
			Filter: map[string]interface{}{
				"name": map[string]interface{}{
					"eq": "Testland",
				},
				"and": map[string]interface{}{
					"ids": []string{countries[0].ID, countries[1].ID},
				},
			},
			FilterCountries: map[string]interface{}{
				"ids": []string{countries[1].ID},
			},
			Expected:  1,
			Countries: []*country{&countries[0], &countries[1]},
		},

		"ID Filter": {
			Filter: map[string]interface{}{
				"ids": []string{countries[2].ID},
			},
			FilterCountries: map[string]interface{}{
				"ids": []string{countries[2].ID, countries[3].ID},
			},
			Expected:  1,
			Countries: []*country{&countries[2], &countries[3]},
		},
	}

	for name, test := range cases {
		t.Run(name, func(t *testing.T) {
			updateParams := &GraphQLParams{
				Query: `mutation newName($filter: CountryFilter!, $newName: String!,
					 $filterCountries: CountryFilter!) {
			updateCountry(input: { filter: $filter, set: { name: $newName } }) {
				country(filter: $filterCountries) {
					id
					name
				}
			}
		}`,
				Variables: map[string]interface{}{
					"filter":          test.Filter,
					"newName":         "updatedValue",
					"filterCountries": test.FilterCountries,
				},
			}

			gqlResponse := updateParams.ExecuteAsPost(t, graphqlURL)
			require.Nil(t, gqlResponse.Errors)

			var result struct {
				UpdateCountry struct {
					Country []*country
				}
			}

			err := json.Unmarshal([]byte(gqlResponse.Data), &result)
			require.NoError(t, err)

			require.Equal(t, len(result.UpdateCountry.Country), test.Expected)
			for i := 0; i < test.Expected; i++ {
				require.Equal(t, result.UpdateCountry.Country[i].Name, "updatedValue")
			}

			for _, country := range test.Countries {
				requireCountry(t, country.ID, country, false, postExecutor)
			}
			cleanUp(t, test.Countries, nil, nil)
		})
	}
}

func deleteMutationWithMultipleIds(t *testing.T) {
	country := addCountry(t, postExecutor)
	anotherCountry := addCountry(t, postExecutor)
	t.Run("delete Country", func(t *testing.T) {
		deleteCountryExpected := `{"deleteCountry" : { "msg": "Deleted" } }`
		filter := map[string]interface{}{"ids": []string{country.ID, anotherCountry.ID}}
		deleteCountry(t, filter, deleteCountryExpected, nil)
	})

	t.Run("check Country is deleted", func(t *testing.T) {
		requireCountry(t, country.ID, nil, false, postExecutor)
		requireCountry(t, anotherCountry.ID, nil, false, postExecutor)
	})
}

func deleteMutationWithSingleID(t *testing.T) {
	newCountry := addCountry(t, postExecutor)
	anotherCountry := addCountry(t, postExecutor)
	t.Run("delete Country", func(t *testing.T) {
		deleteCountryExpected := `{"deleteCountry" : { "msg": "Deleted" } }`
		filter := map[string]interface{}{"ids": []string{newCountry.ID}}
		deleteCountry(t, filter, deleteCountryExpected, nil)
	})

	// In this case anotherCountry shouldn't be deleted.
	t.Run("check Country is deleted", func(t *testing.T) {
		requireCountry(t, newCountry.ID, nil, false, postExecutor)
		requireCountry(t, anotherCountry.ID, anotherCountry, false, postExecutor)
	})
	cleanUp(t, []*country{anotherCountry}, nil, nil)
}

func deleteMutationByName(t *testing.T) {
	newCountry := addCountry(t, postExecutor)
	anotherCountry := addCountry(t, postExecutor)
	anotherCountry.Name = "New country"
	filter := map[string]interface{}{
		"ids": []string{anotherCountry.ID},
	}
	updateCountry(t, filter, anotherCountry.Name, true)

	deleteCountryExpected := `{"deleteCountry" : { "msg": "Deleted" } }`
	t.Run("delete Country", func(t *testing.T) {
		filter := map[string]interface{}{
			"name": map[string]interface{}{
				"regexp": "/" + newCountry.Name + "/",
			},
		}
		deleteCountry(t, filter, deleteCountryExpected, nil)
	})

	// In this case anotherCountry shouldn't be deleted.
	t.Run("check Country is deleted", func(t *testing.T) {
		requireCountry(t, newCountry.ID, nil, false, postExecutor)
		requireCountry(t, anotherCountry.ID, anotherCountry, false, postExecutor)
	})
	cleanUp(t, []*country{anotherCountry}, nil, nil)
}

func deleteCountry(
	t *testing.T,
	filter map[string]interface{},
	deleteCountryExpected string,
	expectedErrors x.GqlErrorList) {

	deleteCountryParams := &GraphQLParams{
		Query: `mutation deleteCountry($filter: CountryFilter!) {
			deleteCountry(filter: $filter) { msg }
		}`,
		Variables: map[string]interface{}{"filter": filter},
	}

	gqlResponse := deleteCountryParams.ExecuteAsPost(t, graphqlURL)
	require.JSONEq(t, deleteCountryExpected, string(gqlResponse.Data))

	if diff := cmp.Diff(expectedErrors, gqlResponse.Errors); diff != "" {
		t.Errorf("errors mismatch (-want +got):\n%s", diff)
	}
}

func deleteAuthor(
	t *testing.T,
	authorID string,
	deleteAuthorExpected string,
	expectedErrors x.GqlErrorList) {

	deleteAuthorParams := &GraphQLParams{
		Query: `mutation deleteAuthor($filter: AuthorFilter!) {
			deleteAuthor(filter: $filter) { msg }
		}`,
		Variables: map[string]interface{}{
			"filter": map[string]interface{}{
				"ids": []string{authorID},
			},
		},
	}

	gqlResponse := deleteAuthorParams.ExecuteAsPost(t, graphqlURL)

	require.JSONEq(t, deleteAuthorExpected, string(gqlResponse.Data))

	if diff := cmp.Diff(expectedErrors, gqlResponse.Errors); diff != "" {
		t.Errorf("errors mismatch (-want +got):\n%s", diff)
	}
}

func deletePost(
	t *testing.T,
	postID string,
	deletePostExpected string,
	expectedErrors x.GqlErrorList) {

	deletePostParams := &GraphQLParams{
		Query: `mutation deletePost($filter: PostFilter!) {
			deletePost(filter: $filter) { msg }
		}`,
		Variables: map[string]interface{}{"filter": map[string]interface{}{
			"ids": []string{postID},
		}},
	}

	gqlResponse := deletePostParams.ExecuteAsPost(t, graphqlURL)

	require.JSONEq(t, deletePostExpected, string(gqlResponse.Data))

	if diff := cmp.Diff(expectedErrors, gqlResponse.Errors); diff != "" {
		t.Errorf("errors mismatch (-want +got):\n%s", diff)
	}
}

func deleteWrongID(t *testing.T) {
	t.Skip()
	// Skipping the test for now because wrong type of node while deleting is not an error.
	// After Dgraph returns the number of nodes modified from upsert, modify this test to check
	// count of nodes modified is 0.
	//
	// FIXME: Test cases : with a wrongID, a malformed ID "blah", and maybe a filter that
	// doesn't match anything.
	newCountry := addCountry(t, postExecutor)
	newAuthor := addAuthor(t, newCountry.ID, postExecutor)

	expectedData := `{ "deleteCountry": null }`
	expectedErrors := x.GqlErrorList{
		&x.GqlError{Message: `input: couldn't complete deleteCountry because ` +
			fmt.Sprintf(`input: Node with id %s is not of type Country`, newAuthor.ID)}}

	filter := map[string]interface{}{"ids": []string{newAuthor.ID}}
	deleteCountry(t, filter, expectedData, expectedErrors)

	cleanUp(t, []*country{newCountry}, []*author{newAuthor}, []*post{})
}

func manyMutations(t *testing.T) {
	newCountry := addCountry(t, postExecutor)
	multiMutationParams := &GraphQLParams{
		Query: `mutation addCountries($name1: String!, $filter: CountryFilter!, $name2: String!) {
			add1: addCountry(input: [{ name: $name1 }]) {
				country {
					id
					name
				}
			}

			deleteCountry(filter: $filter) { msg }

			add2: addCountry(input: [{ name: $name2 }]) {
				country {
					id
					name
				}
			}
		}`,
		Variables: map[string]interface{}{
			"name1": "Testland1", "filter": map[string]interface{}{
				"ids": []string{newCountry.ID}}, "name2": "Testland2"},
	}
	multiMutationExpected := `{
		"add1": { "country": [{ "id": "_UID_", "name": "Testland1" }] },
		"deleteCountry" : { "msg": "Deleted" },
		"add2": { "country": [{ "id": "_UID_", "name": "Testland2" }] }
	}`

	gqlResponse := multiMutationParams.ExecuteAsPost(t, graphqlURL)
	require.Nil(t, gqlResponse.Errors)

	var expected, result struct {
		Add1 struct {
			Country []*country
		}
		DeleteCountry struct {
			Msg string
		}
		Add2 struct {
			Country []*country
		}
	}
	err := json.Unmarshal([]byte(multiMutationExpected), &expected)
	require.NoError(t, err)
	err = json.Unmarshal([]byte(gqlResponse.Data), &result)
	require.NoError(t, err)

	opt := cmpopts.IgnoreFields(country{}, "ID")
	if diff := cmp.Diff(expected, result, opt); diff != "" {
		t.Errorf("result mismatch (-want +got):\n%s", diff)
	}

	t.Run("country deleted", func(t *testing.T) {
		requireCountry(t, newCountry.ID, nil, false, postExecutor)
	})

	cleanUp(t, append(result.Add1.Country, result.Add2.Country...), []*author{}, []*post{})
}

// After a successful mutation, the following query is executed.  That query can
// contain any depth or filtering that makes sense for the schema.
//
// I this case, we set up an author with existing posts, then add another post.
// The filter is down inside post->author->posts and finds just one of the
// author's posts.
func mutationWithDeepFilter(t *testing.T) {

	newCountry := addCountry(t, postExecutor)
	newAuthor := addAuthor(t, newCountry.ID, postExecutor)

	// Make sure they have a post not found by the filter
	newPost := addPost(t, newAuthor.ID, newCountry.ID, postExecutor)

	addPostParams := &GraphQLParams{
		Query: `mutation addPost($post: PostInput!) {
			addPost(input: [$post]) {
			  post {
				postID
				author {
					posts(filter: { title: { allofterms: "find me" }}) {
						title
					}
				}
			  }
			}
		}`,
		Variables: map[string]interface{}{"post": map[string]interface{}{
			"title":  "find me : a test of deep search after mutation",
			"author": map[string]interface{}{"id": newAuthor.ID},
		}},
	}

	// Expect the filter to find just the new post, not any of the author's existing posts.
	addPostExpected := `{ "addPost": {
		"post": [{
			"postID": "_UID_",
			"author": {
				"posts": [ { "title": "find me : a test of deep search after mutation" } ]
			}
		}]
	} }`

	gqlResponse := addPostParams.ExecuteAsPost(t, graphqlURL)
	require.Nil(t, gqlResponse.Errors)

	var expected, result struct {
		AddPost struct {
			Post []*post
		}
	}
	err := json.Unmarshal([]byte(addPostExpected), &expected)
	require.NoError(t, err)
	err = json.Unmarshal([]byte(gqlResponse.Data), &result)
	require.NoError(t, err)

	requireUID(t, result.AddPost.Post[0].PostID)

	opt := cmpopts.IgnoreFields(post{}, "PostID")
	if diff := cmp.Diff(expected, result, opt); diff != "" {
		t.Errorf("result mismatch (-want +got):\n%s", diff)
	}

	cleanUp(t, []*country{newCountry}, []*author{newAuthor},
		[]*post{newPost, result.AddPost.Post[0]})
}

// TestManyMutationsWithQueryError : If there are multiple mutations and an error
// occurs in the mutation, then then following mutations aren't executed.  That's
// tested by TestManyMutationsWithError in the resolver tests.
//
// However, there can also be an error in the query following a mutation, but
// that shouldn't stop the following mutations because the actual mutation
// went through without error.
func manyMutationsWithQueryError(t *testing.T) {
	newCountry := addCountry(t, postExecutor)

	// delete the country's name.
	// The schema states type Country `{ ... name: String! ... }`
	// so a query error will be raised if we ask for the country's name in a
	// query.  Don't think a GraphQL update can do this ATM, so do through Dgraph.
	d, err := grpc.Dial(alphagRPC, grpc.WithInsecure())
	require.NoError(t, err)
	client := dgo.NewDgraphClient(api.NewDgraphClient(d))
	mu := &api.Mutation{
		CommitNow: true,
		DelNquads: []byte(fmt.Sprintf("<%s> <Country.name> * .", newCountry.ID)),
	}
	_, err = client.NewTxn().Mutate(context.Background(), mu)
	require.NoError(t, err)

	// add1 - should succeed
	// add2 - should succeed and also return an error (country doesn't have a name)
	// add3 - should succeed
	multiMutationParams := &GraphQLParams{
		Query: `mutation addCountries($countryID: ID!) {
			add1: addAuthor(input: [{ name: "A. N. Author", country: { id: $countryID }}]) {
				author {
					id
					name
					country {
						id
					}
				}
			}

			add2: addAuthor(input: [{ name: "Ann Other Author", country: { id: $countryID }}]) {
				author {
					id
					name
					country {
						id
						name
					}
				}
			}

			add3: addCountry(input: [{ name: "abc" }]) {
				country {
					id
					name
				}
			}
		}`,
		Variables: map[string]interface{}{"countryID": newCountry.ID},
	}
	expectedData := fmt.Sprintf(`{
		"add1": { "author": [{ "id": "_UID_", "name": "A. N. Author", "country": { "id": "%s" } }] },
		"add2": { "author": [{ "id": "_UID_", "name": "Ann Other Author", "country": null }] },
		"add3": { "country": [{ "id": "_UID_", "name": "abc" }] }
	}`, newCountry.ID)

	expectedErrors := x.GqlErrorList{
		&x.GqlError{Message: `Non-nullable field 'name' (type String!) was not present ` +
			`in result from Dgraph.  GraphQL error propagation triggered.`,
			Locations: []x.Location{{Line: 18, Column: 7}},
			Path:      []interface{}{"add2", "author", float64(0), "country", "name"}}}

	gqlResponse := multiMutationParams.ExecuteAsPost(t, graphqlURL)

	if diff := cmp.Diff(expectedErrors, gqlResponse.Errors); diff != "" {
		t.Errorf("errors mismatch (-want +got):\n%s", diff)
	}

	var expected, result struct {
		Add1 struct {
			Author []*author
		}
		Add2 struct {
			Author []*author
		}
		Add3 struct {
			Country []*country
		}
	}
	err = json.Unmarshal([]byte(expectedData), &expected)
	require.NoError(t, err)

	err = json.Unmarshal([]byte(gqlResponse.Data), &result)
	require.NoError(t, err)

	opt1 := cmpopts.IgnoreFields(author{}, "ID")
	opt2 := cmpopts.IgnoreFields(country{}, "ID")
	if diff := cmp.Diff(expected, result, opt1, opt2); diff != "" {
		t.Errorf("result mismatch (-want +got):\n%s", diff)
	}

	cleanUp(t,
		[]*country{newCountry, result.Add3.Country[0]},
		[]*author{result.Add1.Author[0], result.Add2.Author[0]},
		[]*post{})
}

func cleanUp(t *testing.T, countries []*country, authors []*author, posts []*post) {
	t.Run("cleaning up", func(t *testing.T) {
		for _, post := range posts {
			deletePost(t, post.PostID, `{"deletePost" : { "msg": "Deleted" } }`, nil)
		}

		for _, author := range authors {
			deleteAuthor(t, author.ID, `{"deleteAuthor" : { "msg": "Deleted" } }`, nil)
		}

		for _, country := range countries {
			filter := map[string]interface{}{"ids": []string{country.ID}}
			deleteCountry(t, filter, `{"deleteCountry" : { "msg": "Deleted" } }`, nil)
		}
	})
}

type starship struct {
	ID     string  `json:"id"`
	Name   string  `json:"name"`
	Length float64 `json:"length"`
}

func addStarship(t *testing.T) *starship {
	addStarshipParams := &GraphQLParams{
		Query: `mutation addStarship($starship: StarshipInput!) {
			addStarship(input: [$starship]) {
				starship {
					id
					name
					length
			  	}
			}
		}`,
		Variables: map[string]interface{}{"starship": map[string]interface{}{
			"name":   "Millennium Falcon",
			"length": 2,
		}},
	}

	gqlResponse := addStarshipParams.ExecuteAsPost(t, graphqlURL)
	require.Nil(t, gqlResponse.Errors)

	addStarshipExpected := fmt.Sprintf(`{"addStarship":{
		"starship":[{
			"name":"Millennium Falcon",
			"length":2
		}]
	}}`)

	var expected, result struct {
		AddStarship struct {
			Starship []*starship
		}
	}
	err := json.Unmarshal([]byte(addStarshipExpected), &expected)
	require.NoError(t, err)
	err = json.Unmarshal([]byte(gqlResponse.Data), &result)
	require.NoError(t, err)

	requireUID(t, result.AddStarship.Starship[0].ID)

	opt := cmpopts.IgnoreFields(starship{}, "ID")
	if diff := cmp.Diff(expected, result, opt); diff != "" {
		t.Errorf("result mismatch (-want +got):\n%s", diff)
	}

	return result.AddStarship.Starship[0]
}

func addHuman(t *testing.T, starshipID string) string {
	addHumanParams := &GraphQLParams{
		Query: `mutation addHuman($human: HumanInput!) {
			addHuman(input: [$human]) {
				human {
					id
			  	}
			}
		}`,
		Variables: map[string]interface{}{"human": map[string]interface{}{
			"name":         "Han",
			"ename":        "Han_employee",
			"totalCredits": 10,
			"appearsIn":    []string{"EMPIRE"},
			"starships": []map[string]interface{}{{
				"id": starshipID,
			}},
		}},
	}

	gqlResponse := addHumanParams.ExecuteAsPost(t, graphqlURL)
	require.Nil(t, gqlResponse.Errors)

	var result struct {
		AddHuman struct {
			Human []struct {
				ID string
			}
		}
	}
	err := json.Unmarshal([]byte(gqlResponse.Data), &result)
	require.NoError(t, err)

	requireUID(t, result.AddHuman.Human[0].ID)
	return result.AddHuman.Human[0].ID
}

func addDroid(t *testing.T) string {
	addDroidParams := &GraphQLParams{
		Query: `mutation addDroid($droid: DroidInput!) {
			addDroid(input: [$droid]) {
				droid {
					id
				}
			}
		}`,
		Variables: map[string]interface{}{"droid": map[string]interface{}{
			"name":            "R2-D2",
			"primaryFunction": "Robot",
			"appearsIn":       []string{"EMPIRE"},
		}},
	}

	gqlResponse := addDroidParams.ExecuteAsPost(t, graphqlURL)
	require.Nil(t, gqlResponse.Errors)

	var result struct {
		AddDroid struct {
			Droid []struct {
				ID string
			}
		}
	}
	err := json.Unmarshal([]byte(gqlResponse.Data), &result)
	require.NoError(t, err)

	requireUID(t, result.AddDroid.Droid[0].ID)
	return result.AddDroid.Droid[0].ID
}

func updateCharacter(t *testing.T, id string) {
	updateCharacterParams := &GraphQLParams{
		Query: `mutation updateCharacter($character: UpdateCharacterInput!) {
			updateCharacter(input: $character) {
				character {
					name
				}
			}
		}`,
		Variables: map[string]interface{}{"character": map[string]interface{}{
			"filter": map[string]interface{}{
				"ids": []string{id},
			},
			"set": map[string]interface{}{
				"name": "Han Solo",
			},
		}},
	}

	gqlResponse := updateCharacterParams.ExecuteAsPost(t, graphqlURL)
	require.Nil(t, gqlResponse.Errors)
}

func queryInterfaceAfterAddMutation(t *testing.T) {
	newStarship := addStarship(t)
	humanID := addHuman(t, newStarship.ID)
	droidID := addDroid(t)
	updateCharacter(t, humanID)

	t.Run("test query all characters", func(t *testing.T) {
		queryCharacterParams := &GraphQLParams{
			Query: `query {
			queryCharacter {
			  name
			  appearsIn
			  ... on Human {
				starships {
					name
					length
				}
				totalCredits
			  }
			  ... on Droid {
				primaryFunction
			  }
			}
		  }`,
		}

		gqlResponse := queryCharacterParams.ExecuteAsPost(t, graphqlURL)
		requireNoGQLErrors(t, gqlResponse)

		expected := `{
			"queryCharacter": [
			  {
				"name": "Han Solo",
				"appearsIn": ["EMPIRE"],
				"starships": [
				  {
					"name": "Millennium Falcon",
					"length": 2
				  }
				],
				"totalCredits": 10
			  },
			  {
				"name": "R2-D2",
				"appearsIn": ["EMPIRE"],
				"primaryFunction": "Robot"
			  }
			]
		  }`

		testutil.CompareJSON(t, expected, string(gqlResponse.Data))
	})

	t.Run("test query characters by name", func(t *testing.T) {
		queryCharacterByNameParams := &GraphQLParams{
			Query: `query {
		queryCharacter(filter: { name: { eq: "Han Solo" } }) {
		  name
		  appearsIn
		  ... on Human {
			starships {
				name
				length
			}
			totalCredits
		  }
		  ... on Droid {
			primaryFunction
		  }
		}
	  }`,
		}

		gqlResponse := queryCharacterByNameParams.ExecuteAsPost(t, graphqlURL)
		requireNoGQLErrors(t, gqlResponse)

		expected := `{
		"queryCharacter": [
		  {
			"name": "Han Solo",
			"appearsIn": ["EMPIRE"],
			"starships": [
			  {
				"name": "Millennium Falcon",
				"length": 2
			  }
			],
			"totalCredits": 10
		  }
		]
	  }`
		testutil.CompareJSON(t, expected, string(gqlResponse.Data))
	})

	t.Run("test query all humans", func(t *testing.T) {
		queryHumanParams := &GraphQLParams{
			Query: `query {
		queryHuman {
		  name
		  appearsIn
		  starships {
			name
			length
		  }
		  totalCredits
		}
	  }`,
		}

		gqlResponse := queryHumanParams.ExecuteAsPost(t, graphqlURL)
		requireNoGQLErrors(t, gqlResponse)

		expected := `{
		"queryHuman": [
		  {
			"name": "Han Solo",
			"appearsIn": ["EMPIRE"],
			"starships": [
			  {
				"name": "Millennium Falcon",
				"length": 2
			  }
			],
			"totalCredits": 10
		  }
		]
	  }`
		testutil.CompareJSON(t, expected, string(gqlResponse.Data))
	})

	t.Run("test query humans by name", func(t *testing.T) {
		queryHumanParamsByName := &GraphQLParams{
			Query: `query {
		queryHuman(filter: { name: { eq: "Han Solo" } }) {
		  name
		  appearsIn
		  starships {
			name
			length
		  }
		  totalCredits
		}
	  }`,
		}

		gqlResponse := queryHumanParamsByName.ExecuteAsPost(t, graphqlURL)
		requireNoGQLErrors(t, gqlResponse)

		expected := `{
		"queryHuman": [
		  {
			"name": "Han Solo",
			"appearsIn": ["EMPIRE"],
			"starships": [
			  {
				"name": "Millennium Falcon",
				"length": 2
			  }
			],
			"totalCredits": 10
		  }
		]
	  }`

		testutil.CompareJSON(t, expected, string(gqlResponse.Data))
	})

	cleanupStarwars(t, newStarship.ID, humanID, droidID)
}

func cleanupStarwars(t *testing.T, starshipID, humanID, droidID string) {
	// Delete everything
	multiMutationParams := &GraphQLParams{
		Query: `mutation cleanup($starshipFilter: StarshipFilter!, $humanFilter: HumanFilter!,
			$droidFilter: DroidFilter!) {
		deleteStarship(filter: $starshipFilter) { msg }

		deleteHuman(filter: $humanFilter) { msg }

		deleteDroid(filter: $droidFilter) { msg }
	}`,
		Variables: map[string]interface{}{
			"starshipFilter": map[string]interface{}{
				"ids": []string{starshipID},
			},
			"humanFilter": map[string]interface{}{
				"ids": []string{humanID},
			},
			"droidFilter": map[string]interface{}{
				"ids": []string{droidID},
			},
		},
	}
	multiMutationExpected := `{
	"deleteStarship": { "msg": "Deleted" },
	"deleteHuman" : { "msg": "Deleted" },
	"deleteDroid": { "msg": "Deleted" }
}`

	gqlResponse := multiMutationParams.ExecuteAsPost(t, graphqlURL)
	require.Nil(t, gqlResponse.Errors)

	var expected, result struct {
		DeleteStarhip struct {
			Msg string
		}
		DeleteHuman struct {
			Msg string
		}
		DeleteDroid struct {
			Msg string
		}
	}

	err := json.Unmarshal([]byte(multiMutationExpected), &expected)
	require.NoError(t, err)
	err = json.Unmarshal([]byte(gqlResponse.Data), &result)
	require.NoError(t, err)

	if diff := cmp.Diff(expected, result); diff != "" {
		t.Errorf("result mismatch (-want +got):\n%s", diff)
	}
}

func requireState(t *testing.T, uid string, expectedState *state,
	executeRequest requestExecutor) {

	params := &GraphQLParams{
		Query: `query getState($id: ID!) {
			getState(id: $id) {
				id
				xcode
				name
				country {
					id
					name
				}
			}
		}`,
		Variables: map[string]interface{}{"id": uid},
	}
	gqlResponse := executeRequest(t, graphqlURL, params)
	requireNoGQLErrors(t, gqlResponse)

	var result struct {
		GetState *state
	}
	err := json.Unmarshal([]byte(gqlResponse.Data), &result)
	require.NoError(t, err)

	if diff := cmp.Diff(expectedState, result.GetState); diff != "" {
		t.Errorf("result mismatch (-want +got):\n%s", diff)
	}
}

func addState(t *testing.T, name string, executeRequest requestExecutor) *state {
	addStateParams := &GraphQLParams{
<<<<<<< HEAD
		Query: `mutation addState($xcode: String!, $name: String) {
			addState(input: [{ xcode: $xcode, name: $name }]) {
=======
		Query: `mutation addState($xcode: String!, $name: String!) {
			addState(input: { xcode: $xcode, name: $name }) {
>>>>>>> 738ffcad
				state {
					id
					xcode
					name
				}
			}
		}`,
		Variables: map[string]interface{}{"name": name, "xcode": "cal"},
	}
	addStateExpected := `
		{ "addState": { "state": [{ "id": "_UID_", "name": "` + name + `", "xcode": "cal" } ]} }`

	gqlResponse := executeRequest(t, graphqlURL, addStateParams)
	requireNoGQLErrors(t, gqlResponse)

	var expected, result struct {
		AddState struct {
			State []*state
		}
	}
	err := json.Unmarshal([]byte(addStateExpected), &expected)
	require.NoError(t, err)
	err = json.Unmarshal([]byte(gqlResponse.Data), &result)
	require.NoError(t, err)

	requireUID(t, result.AddState.State[0].ID)

	// Always ignore the ID of the object that was just created.  That ID is
	// minted by Dgraph.
	opt := cmpopts.IgnoreFields(state{}, "ID")
	if diff := cmp.Diff(expected, result, opt); diff != "" {
		t.Errorf("result mismatch (-want +got):\n%s", diff)
	}

	return result.AddState.State[0]
}

func deleteState(
	t *testing.T,
	filter map[string]interface{},
	deleteStateExpected string,
	expectedErrors x.GqlErrorList) {

	deleteStateParams := &GraphQLParams{
		Query: `mutation deleteState($filter: StateFilter!) {
			deleteState(filter: $filter) { msg }
		}`,
		Variables: map[string]interface{}{"filter": filter},
	}

	gqlResponse := deleteStateParams.ExecuteAsPost(t, graphqlURL)
	require.JSONEq(t, deleteStateExpected, string(gqlResponse.Data))

	if diff := cmp.Diff(expectedErrors, gqlResponse.Errors); diff != "" {
		t.Errorf("errors mismatch (-want +got):\n%s", diff)
	}
}

func addMutationWithXid(t *testing.T, executeRequest requestExecutor) {
	newState := addState(t, "California", executeRequest)
	requireState(t, newState.ID, newState, executeRequest)

	// Try add again, it should fail this time.
	name := "Calgary"
	addStateParams := &GraphQLParams{
<<<<<<< HEAD
		Query: `mutation addState($xcode: String!, $name: String) {
			addState(input: [{ xcode: $xcode, name: $name }]) {
=======
		Query: `mutation addState($xcode: String!, $name: String!) {
			addState(input: { xcode: $xcode, name: $name }) {
>>>>>>> 738ffcad
				state {
					id
					xcode
					name
				}
			}
		}`,
		Variables: map[string]interface{}{"name": name, "xcode": "cal"},
	}

	gqlResponse := executeRequest(t, graphqlURL, addStateParams)
	require.NotNil(t, gqlResponse.Errors)
	require.Contains(t, gqlResponse.Errors[0].Error(),
		"because id cal already exists for type State")

	deleteStateExpected := `{"deleteState" : { "msg": "Deleted" } }`
	filter := map[string]interface{}{"xcode": map[string]interface{}{"eq": "cal"}}
	deleteState(t, filter, deleteStateExpected, nil)
}

func addMutationWithXID(t *testing.T) {
	addMutationWithXid(t, postExecutor)
}<|MERGE_RESOLUTION|>--- conflicted
+++ resolved
@@ -237,14 +237,11 @@
 					postID
 					title
 					text
-<<<<<<< HEAD
 					tags
-=======
 					category {
 						id
 						name
 					}
->>>>>>> 738ffcad
 				}
 			}
 		}`,
@@ -292,15 +289,9 @@
 		Country: newCountry,
 		Posts: []*post{
 			{
-<<<<<<< HEAD
-				Title: "A New Post",
-				Text:  "Text of new post",
-				Tags:  []string{},
-=======
 				Title:    "A New Post",
 				Text:     "Text of new post",
 				Category: &category{Name: "A Category"},
->>>>>>> 738ffcad
 			},
 			{
 				Title: "Another New Post",
@@ -318,15 +309,9 @@
 	patchSet := &author{
 		Posts: []*post{
 			{
-<<<<<<< HEAD
-				Title: "Creating in an update",
-				Text:  "Text of new post",
-				Tags:  []string{},
-=======
 				Title:    "Creating in an update",
 				Text:     "Text of new post",
 				Category: newAuth.Posts[0].Category,
->>>>>>> 738ffcad
 			},
 		},
 		// Country: anotherCountry,
@@ -363,14 +348,11 @@
 					posts {
 						title
 						text
-<<<<<<< HEAD
 						tags
-=======
 						category {
 							id
 							name
 						}
->>>>>>> 738ffcad
 					}
 			  	}
 			}
@@ -507,14 +489,11 @@
 						postID
 						title
 						text
-<<<<<<< HEAD
 						tags
-=======
 						category {
 							id
 							name
 						}
->>>>>>> 738ffcad
 					}
 			  	}
 			}
@@ -1910,13 +1889,8 @@
 
 func addState(t *testing.T, name string, executeRequest requestExecutor) *state {
 	addStateParams := &GraphQLParams{
-<<<<<<< HEAD
-		Query: `mutation addState($xcode: String!, $name: String) {
+		Query: `mutation addState($xcode: String!, $name: String!) {
 			addState(input: [{ xcode: $xcode, name: $name }]) {
-=======
-		Query: `mutation addState($xcode: String!, $name: String!) {
-			addState(input: { xcode: $xcode, name: $name }) {
->>>>>>> 738ffcad
 				state {
 					id
 					xcode
@@ -1982,13 +1956,8 @@
 	// Try add again, it should fail this time.
 	name := "Calgary"
 	addStateParams := &GraphQLParams{
-<<<<<<< HEAD
-		Query: `mutation addState($xcode: String!, $name: String) {
+		Query: `mutation addState($xcode: String!, $name: String!) {
 			addState(input: [{ xcode: $xcode, name: $name }]) {
-=======
-		Query: `mutation addState($xcode: String!, $name: String!) {
-			addState(input: { xcode: $xcode, name: $name }) {
->>>>>>> 738ffcad
 				state {
 					id
 					xcode
